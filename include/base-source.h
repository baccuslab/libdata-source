/*! \file base-source.h
 *
 * Description of base class for all data source objects. This should
 * not be used directly, but treated used as an interface, describing the 
 * public API for all data sources.
 *
 * The BaseSource class is designed to (but need not) live in a separate thread
 * from the main class managing it. As such, all state changes, parameter
 * changes, queries, etc. are to be done in a request-reply pattern. For example,
 * client code emits a request to set a parameter of the data source, and
 * receives a response to indicate whether the request succeeded.
 *
 * (C) 2016 Benjamin Naecker bnaecker@stanford.edu
 */

#ifndef BASE_SOURCE_H_
#define BASE_SOURCE_H_

#ifdef COMPILE_LIBDATA_SOURCE
# define VISIBILITY Q_DECL_EXPORT
#else
# define VISIBILITY Q_DECL_IMPORT
#endif

#include "configuration.h"

#include <armadillo>
#include <QtCore>

namespace datasource {
	
/*! Type alias for a single frame of data.
 * This is declared inside its own namespace because the
 * Q_DECLARE_METATYPE macro must have the fully-qualified
 * name, but that macro itself must appear in the global
 * namespace.
 */
using Samples = arma::Mat<qint16>;
};

Q_DECLARE_METATYPE(datasource::Samples);

namespace datasource {

/*! \class BaseSource
 * The BaseSource class is the base class for all data sources in the Baccus Lab.
 * The class is not abstract, but should not be directly instantiated. It defines
 * a consistent API which all subclasses should use. This allows client code to
 * query and manipulate the device, and to retrieve data from it when it becomes
 * available.
 *
 * The source is designed to be, but need not be, placed in a background thread.
 * Qt's event-based system means that I/O and related methods should not block,
 * but it still may be useful to place the source in another thread, for example,
 * if the source object processes data as it is received.
 *
 * Because of this, the source object should be communicated with via signals and
 * slots. These are a request/reply pattern, in which the caller emits a signal
 * to request the source perform an action (e.g., setting a parameter), the source
 * tries to do so, and emits another signal indicating the result of that action.
 */
class VISIBILITY BaseSource : public QObject {
	Q_OBJECT

	public:

		/*! Construct a BaseSource object.
		 * \param sourceType The type of source represented, i.e., "file" or "device".
		 * \param deviceType The type of the MEA device, e.g., "hidens" or "mcs".
		 * \param readInterval The interval (in ms) between reading chunks from the source.
		 * \param sampleRate Sampling rate of the data.
		 * \param parent The source's parent.
		 *
		 * The constructor stores the parameters in the appopriate data
		 * methods and computes any values based on them (e.g., the size of
		 * a frame of data), but otherwise performs no initialization.
		 */
		BaseSource(QString sourceType = "none", QString deviceType = "none", 
				int readInterval = 10, float sampleRate = qSNaN(),
				QObject *parent = Q_NULLPTR) :
			QObject(parent), 
			m_state("invalid"),
			m_sourceType(sourceType),
			m_deviceType(deviceType),
			m_startTime(QDateTime{}),
			m_configuration({}),
			m_readInterval(readInterval),
			m_sampleRate(sampleRate),
			m_frameSize(static_cast<int>(
						static_cast<float>(readInterval) * sampleRate / 1000)),
			m_gain(qSNaN()),
			m_adcRange(qSNaN()),
			m_nchannels(0),
			m_plug(-1),
			m_chipId(-1),
			m_trigger("none"),
			m_analogOutput({})
		{ 
			qRegisterMetaType<datasource::Samples>();
			m_gettableParameters = {
						"start-time",
						"state",
						"nchannels",
						"has-analog-output",
						"gain",
						"adc-range",
						"read-interval",
						"sample-rate",
						"source-type",
						"device-type"
					};
			m_settableParameters = {};
		}

		/*! Destroy a BaseSource object. */
		virtual ~BaseSource() { }

		BaseSource(const BaseSource&) = delete;
		BaseSource(BaseSource&&) = delete;
		BaseSource& operator=(const BaseSource&) = delete;

		/*! Return the interval in milliseconds between reads from the source. */
		int readInterval() const { return m_readInterval; }

	public:
		/*! Return a string representing the type of this source, e.g., "file" or "device". */
		const QString& sourceType() const { return m_sourceType; }

		/*! Return a string representing the type of the underlying
		 * data device represented by this source object, e.g., "hidens" or "mcs".
		 */
		const QString& deviceType() const { return m_deviceType; }

	public slots:

		/*! Perform any initialization setup needed before the source
		 * may be used by client code.
		 */
		virtual void initialize() {
			bool success;
			QString msg;
			if (m_state == "invalid") {
				m_state = "initialized";
				success = true;
			} else {
				success = false;
				msg = "Can only 'initialize' from 'invalid' state.";
			}
			emit initialized(success, msg);
		}

		/*! Start the data stream associated with the source.
		 *
		 * Subclasses should override this to implement the behavior desired to
		 * actually start the data stream for the source. If successful, this should
		 * make sure that the dataAvailable() signal will be emitted as new data
		 * becomes available.
		 */
		virtual void startStream() { 
			bool success;
			QString msg;
			if (m_state == "initialized") {
				m_state = "streaming";
				success = true;
			} else {
				success = false;
				msg = "Can only start stream from the 'initialized' state.";
			}
			emit streamStarted(success, msg);
		}

		/*! Stop the data stream associated with the source.
		 *
		 * Subclasses should override this to implement the behavior desired to
		 * actually stop the data stream for the source. If successful, this should
		 * make sure that the dataAvailable() signal should no longer be emitted as
		 * data becomes available.
		 */
		virtual void stopStream() { 
			bool success;
			QString msg;
			if (m_state == "streaming") {
				m_state = "initialized";
				success = true;
			} else {
				success = false;
				msg = "Can only stop stream from the 'streaming' state.";
			}
			emit streamStopped(success, msg);
		}

		/*! Attempt to set a named parameter of the source.
		 * \param param The name of the parameter to be set.
		 * \param value The underlying data representing the desired value of the parameter.
		 *
		 * Subclass overrides of this function should emit the setResponse() signal
		 * indicating whether the request to set the parameter was successful, with an
		 * error message indicating if not.
		 */
		virtual void set(QString param, QVariant /* value */) { 
			emit setResponse(param, false, "Base class implementation!");
		}

		/*! Attempt to get a named parameter.
		 * \param The name of the parameter to be retrieved.
		 *
		 * Subclass overrides of this function should not be needed. Instead of 
		 * overriding this function, in the constructor for new subclasses,
		 * define the parameters that are valid to get() for the class by
		 * storing them inside the member variable m_gettableParameters.
		 */
		virtual void get(QString param) { 
			bool valid = true;
			QVariant data;

			if (m_state == "invalid") {
				valid = false;
				data = QString("Can only get parameters in either "
						"'initialized' or 'streaming' state.");
			} else {
				if (!m_gettableParameters.contains(param)) {
					emit getResponse(param, false, 
							QString("The parameter \"%1\" is not valid "
							"for source %2").arg(param).arg(metaObject()->className()));
					return;
				}
				if (param == "trigger") {
					data = m_trigger;
				} else if (param == "connect-time") {
					data = m_connectTime.toString();
				} else if (param == "start-time") {
					data = m_startTime.toString();
				} else if (param == "state") {
					data = m_state;
				} else if (param == "nchannels") {
					data = m_nchannels;
				} else if (param == "analog-output") {
					data = QVariant::fromValue<QVector<double>>(m_analogOutput);
				} else if (param == "has-analog-output") {
					data = m_analogOutput.size() > 0;
				} else if (param == "gain") {
					data = m_gain;
				} else if (param == "adc-range") {
					data = m_adcRange;
				} else if (param == "plug") {
					data = m_plug;
				} else if (param == "chip-id") {
					data = m_chipId;
				} else if (param == "read-interval") {
					data = m_readInterval;
				} else if (param == "sample-rate") {
					data = m_sampleRate;
				} else if (param == "source-type") {
					data = m_sourceType;
				} else if (param == "device-type") {
					data = m_deviceType;
				} else if (param == "configuration") {
					data = QVariant::fromValue<QConfiguration>(m_configuration);
				} else if (param == "location") {
					data = m_sourceLocation;
				} else {
					valid = false;
					data = QString("No parameter named \"%1\" exists for the %2 device").
							arg(param).arg(m_deviceType);
				}
			}
			emit getResponse(param, valid, data);
		}

		/*! Pack the source's status information into a JSON object and emit
		 * it as a signal. This should be done in response to requests for
		 * the current status of the device.
		 */
		virtual void requestStatus() {
			emit status(packStatus());
		}

	signals:

		/*! Emitted in response to a request to set a parameter.
		 * \param param The name of the parameter requested to be set.
		 * \param success True if the parameter was successfully set, false otherwise.
		 * \param msg If the set request failed, this contains a message explaining why.
		 */
		void setResponse(QString param, bool success, QString msg = QString());

		/*! Emitted in response to a request to get a parameter.
		 * \param param The name of the parameter requested.
		 * \param valid True if the parameter exists for this source and 
		 * 	was successfully retrieved.
		 * \param data If the get request succeeded, this contains the data corresponding
		 * 	to the parameter. If the request failed, this contains an error message explaining
		 * 	why the request failed.
		 */
		void getResponse(QString param, bool valid, QVariant data = QVariant());

		/*! Emitted after the source has performed initialization needed and 
		 * 	ready to be used by client code.
		 * \param success True if the request succeeded.
		 * \param msg If the request failed, this contains an error message explaining why.
		 */
		void initialized(bool success, QString msg = QString());

		/*! Emitted in response to a request to start the source's data stream.
		 * \param success True if the request succeeded.
		 * \param msg If the request failed, this contains an error message explaining why.
		 */
		void streamStarted(bool success, QString msg = QString());

		/*! Emitted in response to a request to stop the source's data stream.
		 * \param success True if the request succeeded.
		 * \param msg If the request failed, this contains an error message explaining why.
		 */
		void streamStopped(bool success, QString msg = QString());

		/*! Emitted in response to a request for the full status of the source.
		 * \param status A map containing the key-value pairs for parameters and values.
		 */
		void status(QVariantMap status);

		/*! Emitted when new data is available from the source.
		 * \param samples An Armadillo matrix containing the new data. This is shaped as
		 * (nchannels, nsamples). Because Armadillo uses column-major ordering, the raw
		 * data is laid out with all samples from a single channel, followed by the next
		 * channel, etc.
		 */
		void dataAvailable(datasource::Samples samples);

		/*! Emitted when an error occurs on the source.
		 *
		 * This may happen if the source is unexpectedly disconnected, disappears, is
		 * unplugged, etc.
		 *
		 * \param msg Contains the error message explaining the error.
		 */
		void error(QString msg = QString());

	protected:

		/*! Pack all parameters indicating the status of the source into a map. */
		virtual QVariantMap packStatus() {
			return {
					{"state", m_state},
					{"source-type", m_sourceType},
					{"device-type", m_deviceType},
					{"start-time", m_startTime.toString()},
					{"read-interval", m_readInterval},
					{"sample-rate", m_sampleRate},
					{"gain", m_gain},
					{"adc-range", m_adcRange},
					{"nchannels", m_nchannels},
					{"has-analog-output", false},
<<<<<<< HEAD
=======
					{"source-location", m_sourceLocation}
>>>>>>> df0bdccd
			};
		}

		/*! Deal with an error from the source.
		 *
		 * Subclasses should override this to define what must happen
		 * when an error occurs with the device. At a minimum, the 
		 * subclass should reset itself in some way, i.e., close network
		 * connections or files.
		 *
		 * Subclass overrides MUST emit the error() signal with an 
		 * appropriate message, or call this base class implementation,
		 * which emits the signal.
		 */
		virtual void handleError(const QString& message)
		{
			m_state = "invalid";
			m_startTime = QDateTime{};
			m_configuration = {};
			m_gain = qSNaN();
			m_adcRange = qSNaN();
			m_nchannels = 0;
			m_plug = -1;
			m_chipId = -1;
			m_trigger = "none";
			m_analogOutput = {};
			emit error(message);
		}

		/*! Current state of the source. */
		QString m_state;

		/*! Type of source, i.e., "file", "mcs", or "hidens". */
		QString m_sourceType;

		/*! The MEA device from which the data originated. This the type of
		 * the actual MEA on which the data was recorded, e.g., "hexagonal"
		 * or "hidens".
		 */
		QString m_deviceType;

		/*! The time at which the connection to the source was made. */
		QDateTime m_connectTime;

		/*! The time at which the data stream was started. */
		QDateTime m_startTime;

		/*! The configuration of the array, if this is a HiDens type. */
		QConfiguration m_configuration;

		/*! A file describing the configuration, to be sent to the chip. */
		QString m_configurationFile;

		/*! Any error messages */
		QString m_error;

		/*! Interval (in ms) between reading data from the source.
		 * This, with the sampling rate, defines the size of a chunk of
		 * data from the source.
		 */
		int m_readInterval;

		/*! Sampling rate of data from the source. */
		float m_sampleRate;

		/*! Size in samples of a single frame of data. */
		int m_frameSize;

		/*! Gain of the ADC conversion of the underlying MEA. */
		float m_gain;

		/*! Voltage range of the ADC of the underlying MEA. */
		float m_adcRange;

		/*! Number of data channels in the stream. */
		quint32 m_nchannels;

		/*! Neurolizer plug number for HiDens data sources. */
		quint32 m_plug;

		/*! ID number of the HiDens chip. */
		quint32 m_chipId;

		/*! Mechanism for triggering the start of the data stream,
		 * e.g., "photodiode" or "none".
		 */
		QString m_trigger;

		/*! Any analog output for the recording. */
		QVector<double> m_analogOutput;

		/*! Set of parameters that are valid in a get() call */
		QSet<QString> m_gettableParameters;

		/*! Set of parameters that can be set for this data source. */
		QSet<QString> m_settableParameters;

		/*! String identifier for this source. For subclasses, this can be
		 * used to identify the location, such as a filename or a remote hostname.
		 */
		QString m_sourceLocation;
};

}; // end datasource namespace

#endif<|MERGE_RESOLUTION|>--- conflicted
+++ resolved
@@ -350,10 +350,7 @@
 					{"adc-range", m_adcRange},
 					{"nchannels", m_nchannels},
 					{"has-analog-output", false},
-<<<<<<< HEAD
-=======
 					{"source-location", m_sourceLocation}
->>>>>>> df0bdccd
 			};
 		}
 
